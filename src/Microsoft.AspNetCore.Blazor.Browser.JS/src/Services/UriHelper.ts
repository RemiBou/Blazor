--- conflicted
+++ resolved
@@ -19,15 +19,6 @@
 
   document.addEventListener('click', event => {
     // Intercept clicks on all <a> elements where the href is within the <base href> URI space
-<<<<<<< HEAD
-    const anchorTarget = findClosestAncestor(event.target as Element | null, 'A');
-    if (anchorTarget) {
-      const href = anchorTarget.getAttribute('href');
-      //if the user wants to user some specific browser/OS feature, we dont handle it and let the browser/OS 
-      const anyChangeBehaviorKeyHold = event.ctrlKey || event.shiftKey || event.altKey || event.metaKey;
-      const absoluteHref = toAbsoluteUri(href);
-      if (isWithinBaseUriSpace(absoluteHref) && !anyChangeBehaviorKeyHold) {
-=======
     // We must explicitly check if it has an 'href' attribute, because if it doesn't, the result might be null or an empty string depending on the browser
     const anchorTarget = findClosestAncestor(event.target as Element | null, 'A') as HTMLAnchorElement;
     const hrefAttributeName = 'href';
@@ -37,7 +28,6 @@
 
       // Don't stop ctrl/meta-click (etc) from opening links in new tabs/windows
       if (isWithinBaseUriSpace(absoluteHref) && !eventHasSpecialKey(event)) {
->>>>>>> 85e9f435
         event.preventDefault();
         performInternalNavigation(absoluteHref);
       }
